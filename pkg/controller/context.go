--- conflicted
+++ resolved
@@ -105,14 +105,11 @@
 	DefaultIssuerName                  string
 	DefaultACMEIssuerChallengeType     string
 	DefaultACMEIssuerDNS01ProviderName string
-<<<<<<< HEAD
 	DefaultAutoCertificateAnnotations  []string
-=======
 }
 
 type CertificateOptions struct {
 	// EnableOwnerRef controls wheter wheter the certificate is configured as an owner of
 	// secret where the effective TLS certificate is stored.
 	EnableOwnerRef bool
->>>>>>> 3766edcd
 }